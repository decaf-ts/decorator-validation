--- conflicted
+++ resolved
@@ -116,7 +116,6 @@
   }
 
   /**
-<<<<<<< HEAD
    * @description Validates a value against specific validation rules
    * @summary Abstract method that must be implemented by all validator subclasses.
    * This method contains the core validation logic that determines whether a value
@@ -128,21 +127,16 @@
    * @param {V} [options] - Optional configuration options for customizing validation behavior
    *
    * @return {string | undefined} Error message if validation fails, undefined if validation passes
-=======
-   * @summary Validates an attribute
-   * @param {any} value - The value to be validated.
-   * @param {ValidatorOptions} [options] Validate options for customizing the model validation behavior
-   * @param {any} [instanceObj] - The object instance that contains the key-value being validated. Used for cross-field validation. Defaults to an empty object.
-   *
-   * @returns An error message string if validation fails; otherwise, `undefined`.
->>>>>>> e3cd5967
    *
    * @abstract
    *
    * @see Model#validate
    */
-<<<<<<< HEAD
-  public abstract hasErrors(value: any, options?: V): string | undefined;
+  public abstract hasErrors(
+    value: any,
+    options?: V,
+    instanceObj?: any
+  ): string | undefined;
 
   /**
    * @summary Duck typing for Validators
@@ -151,11 +145,4 @@
   static isValidator(val: any): boolean {
     return val.constructor && !!val["hasErrors"];
   }
-=======
-  public abstract hasErrors(
-    value: any,
-    options?: V,
-    instanceObj?: any
-  ): string | undefined;
->>>>>>> e3cd5967
 }