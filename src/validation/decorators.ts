import "reflect-metadata";
import {
  DateValidatorOptions,
  DiffValidatorOptions,
  EqualsValidatorOptions,
  GreaterThanOrEqualValidatorOptions,
  GreaterThanValidatorOptions,
  LessThanOrEqualValidatorOptions,
  LessThanValidatorOptions,
  ListValidatorOptions,
  MaxLengthValidatorOptions,
  MaxValidatorOptions,
  MinLengthValidatorOptions,
  MinValidatorOptions,
  PatternValidatorOptions,
  StepValidatorOptions,
  ValidationMetadata,
  ValidatorOptions,
} from "./types";
import {
  DEFAULT_ERROR_MESSAGES,
  DEFAULT_PATTERNS,
  ValidationKeys,
} from "./Validators/constants";
import { sf } from "../utils/strings";
import { Constructor, ModelConstructor } from "../model/types";
import { parseDate } from "../utils/dates";
import { propMetadata } from "../utils/decorators";
import { Validation } from "./Validation";
import { Decoration } from "../utils/Decoration";
import { apply } from "@decaf-ts/reflection";
import { ASYNC_META_KEY } from "../constants";

/**
 * @description Combined property decorator factory for metadata and attribute marking
 * @summary Creates a decorator that both marks a property as a model attribute and assigns metadata to it
 *
 * @template V
 * @param {PropertyDecorator} decorator - The metadata key
 * @param {string} key - The metadata key
 * @param {V} value - The metadata value to associate with the property
 * @return {Function} - Combined decorator function
 * @function validationMetadata
 * @category Property Decorators
 */
export function validationMetadata<V>(decorator: any, key: string, value: V) {
  Validation.registerDecorator(key, decorator);
  return apply(propMetadata<V>(key, value));
}

export function async() {
  return (model: object): void => {
    if (!Object.prototype.hasOwnProperty.call(model, ASYNC_META_KEY))
      (model as any)[ASYNC_META_KEY] = true;
  };
}

/**
 * @description Property decorator that marks a field as required
 * @summary Marks the property as required, causing validation to fail if the property is undefined, null, or empty.
 * Validators to validate a decorated property must use key {@link ValidationKeys#REQUIRED}.
 * This decorator is commonly used as the first validation step for important fields.
 *
 * @param {string} [message] - The error message to display when validation fails. Defaults to {@link DEFAULT_ERROR_MESSAGES#REQUIRED}
 * @return {PropertyDecorator} A decorator function that can be applied to class properties
 *
 * @function required
 * @category Property Decorators
 *
 * @example
 * ```typescript
 * class User {
 *   @required()
 *   username: string;
 *
 *   @required("Email address is mandatory")
 *   email: string;
 * }
 * ```
 */
export function required(message: string = DEFAULT_ERROR_MESSAGES.REQUIRED) {
  const key = Validation.key(ValidationKeys.REQUIRED);
  const meta: ValidatorOptions = {
    message: message,
    description: `defines the attribute as required`,
    async: false,
  };
  return Decoration.for(key)
    .define({
      decorator: validationMetadata<ValidatorOptions>,
      args: [required, key, meta],
    })
    .apply();
}

/**
 * @description Property decorator that enforces a minimum value constraint
 * @summary Defines a minimum value for the property, causing validation to fail if the property value is less than the specified minimum.
 * Validators to validate a decorated property must use key {@link ValidationKeys#MIN}.
 * This decorator works with numeric values and dates.
 *
 * @param {number | Date | string} value - The minimum value allowed. For dates, can be a Date object or a string that can be converted to a date
 * @param {string} [message] - The error message to display when validation fails. Defaults to {@link DEFAULT_ERROR_MESSAGES#MIN}
 * @return {PropertyDecorator} A decorator function that can be applied to class properties
 *
 * @function min
 * @category Property Decorators
 *
 * @example
 * ```typescript
 * class Product {
 *   @min(0)
 *   price: number;
 *
 *   @min(new Date(2023, 0, 1), "Date must be after January 1, 2023")
 *   releaseDate: Date;
 * }
 * ```
 */
export function min(
  value: number | Date | string,
  message: string = DEFAULT_ERROR_MESSAGES.MIN
) {
  const key = Validation.key(ValidationKeys.MIN);
  const meta: MinValidatorOptions = {
    [ValidationKeys.MIN]: value,
    message: message,
    types: [Number.name, Date.name],
    description: `defines the max value of the attribute as ${value} (applies to numbers or Dates)`,
    async: false,
  };
  return Decoration.for(key)
    .define({
      decorator: validationMetadata<MinValidatorOptions>,
      args: [min, key, meta],
    })
    .apply();
}

/**
 * @summary Defines a maximum value for the property
 * @description Validators to validate a decorated property must use key {@link ValidationKeys#MAX}
 *
 * @param {number | Date} value
 * @param {string} [message] the error message. Defaults to {@link DEFAULT_ERROR_MESSAGES#MAX}
 *
 * @function max
 * @category Property Decorators
 */
export function max(
  value: number | Date | string,
  message: string = DEFAULT_ERROR_MESSAGES.MAX
) {
  const key = Validation.key(ValidationKeys.MAX);
  const meta: MaxValidatorOptions = {
    [ValidationKeys.MAX]: value,
    message: message,
    types: [Number.name, Date.name],
    description: `defines the max value of the attribute as ${value} (applies to numbers or Dates)`,
    async: false,
  };
  return Decoration.for(key)
    .define({
      decorator: validationMetadata<MaxValidatorOptions>,
      args: [max, key, meta],
    })
    .apply();
}

/**
 * @summary Defines a step value for the property
 * @description Validators to validate a decorated property must use key {@link ValidationKeys#STEP}
 *
 * @param {number} value
 * @param {string} [message] the error message. Defaults to {@link DEFAULT_ERROR_MESSAGES#STEP}
 *
 * @function step
 * @category Property Decorators
 */
export function step(
  value: number,
  message: string = DEFAULT_ERROR_MESSAGES.STEP
) {
  const key = Validation.key(ValidationKeys.STEP);
  const meta: StepValidatorOptions = {
    [ValidationKeys.STEP]: value,
    message: message,
    types: [Number.name],
    description: `defines the step of the attribute as ${value}`,
    async: false,
  };
  return Decoration.for(key)
    .define({
      decorator: validationMetadata<StepValidatorOptions>,
      args: [step, key, meta],
    })
    .apply();
}

/**
 * @summary Defines a minimum length for the property
 * @description Validators to validate a decorated property must use key {@link ValidationKeys#MIN_LENGTH}
 *
 * @param {string} value
 * @param {string} [message] the error message. Defaults to {@link DEFAULT_ERROR_MESSAGES#MIN_LENGTH}
 *
 * @function minlength
 * @category Property Decorators
 */
export function minlength(
  value: number,
  message: string = DEFAULT_ERROR_MESSAGES.MIN_LENGTH
) {
  const key = Validation.key(ValidationKeys.MIN_LENGTH);
  const meta: MinLengthValidatorOptions = {
    [ValidationKeys.MIN_LENGTH]: value,
    message: message,
    types: [String.name, Array.name, Set.name],
    description: `defines the min length of the attribute as ${value} (applies to strings or lists)`,
    async: false,
  };
<<<<<<< HEAD
  return Decoration.for(key)
    .define({
      decorator: validationMetadata<MinLengthValidatorOptions>,
      args: [minlength, key, meta],
    })
    .apply();
=======
  return validationMetadata(minlength, key, meta);
  //
  // Decoration.for(key)
  //   .define(validationMetadata<MinLengthValidatorOptions>(minlength, key, meta))
  //   .apply();
>>>>>>> abe453a9
}

/**
 * @summary Defines a maximum length for the property
 * @description Validators to validate a decorated property must use key {@link ValidationKeys#MAX_LENGTH}
 *
 * @param {string} value
 * @param {string} [message] the error message. Defaults to {@link DEFAULT_ERROR_MESSAGES#MAX_LENGTH}
 *
 * @function maxlength
 * @category Property Decorators
 */
export function maxlength(
  value: number,
  message: string = DEFAULT_ERROR_MESSAGES.MAX_LENGTH
) {
  const key = Validation.key(ValidationKeys.MAX_LENGTH);
  const meta: MaxLengthValidatorOptions = {
    [ValidationKeys.MAX_LENGTH]: value,
    message: message,
    types: [String.name, Array.name, Set.name],
    description: `defines the max length of the attribute as ${value} (applies to strings or lists)`,
    async: false,
  };
  return Decoration.for(key)
    .define({
      decorator: validationMetadata<MaxLengthValidatorOptions>,
      args: [maxlength, key, meta],
    })
    .apply();
}

/**
 * @summary Defines a RegExp pattern the property must respect
 * @description Validators to validate a decorated property must use key {@link ValidationKeys#PATTERN}
 *
 * @param {string} value
 * @param {string} [message] the error message. Defaults to {@link DEFAULT_ERROR_MESSAGES#PATTERN}
 *
 * @function pattern
 * @category Property Decorators
 */
export function pattern(
  value: RegExp | string,
  message: string = DEFAULT_ERROR_MESSAGES.PATTERN
) {
  const key = Validation.key(ValidationKeys.PATTERN);
  const meta: PatternValidatorOptions = {
    [ValidationKeys.PATTERN]:
      typeof value === "string" ? value : value.toString(),
    message: message,
    types: [String.name],
    description: `assigns the ${value === "string" ? value : value.toString()} pattern to the attribute`,
    async: false,
  };
  return Decoration.for(key)
    .define({
      decorator: validationMetadata<PatternValidatorOptions>,
      args: [pattern, key, meta],
    })
    .apply();
}

/**
 * @summary Defines the property as an email
 * @description Validators to validate a decorated property must use key {@link ValidationKeys#EMAIL}
 *
 * @param {string} [message] the error message. Defaults to {@link DEFAULT_ERROR_MESSAGES#EMAIL}
 *
 * @function email
 * @category Property Decorators
 */
export function email(message: string = DEFAULT_ERROR_MESSAGES.EMAIL) {
  const key = Validation.key(ValidationKeys.EMAIL);
  const meta: PatternValidatorOptions = {
    [ValidationKeys.PATTERN]: DEFAULT_PATTERNS.EMAIL.toString(),
    message: message,
    types: [String.name],
    description: "marks the attribute as an email",
    async: false,
  };
  return Decoration.for(key)
    .define({
      decorator: validationMetadata<PatternValidatorOptions>,
      args: [email, key, meta],
    })
    .apply();
}

/**
 * @summary Defines the property as an URL
 * @description Validators to validate a decorated property must use key {@link ValidationKeys#URL}
 *
 * @param {string} [message] the error message. Defaults to {@link DEFAULT_ERROR_MESSAGES#URL}
 *
 * @function url
 * @category Property Decorators
 */
export function url(message: string = DEFAULT_ERROR_MESSAGES.URL) {
  const key = Validation.key(ValidationKeys.URL);
  const meta: PatternValidatorOptions = {
    [ValidationKeys.PATTERN]: DEFAULT_PATTERNS.URL.toString(),
    message: message,
    types: [String.name],
    description: "marks the attribute as an url",
    async: false,
  };
  return Decoration.for(key)
    .define({
      decorator: validationMetadata<PatternValidatorOptions>,
      args: [url, key, meta],
    })
    .apply();
}

export interface TypeMetadata extends ValidatorOptions {
  customTypes: (string | (() => string))[] | string | (() => string);
}

/**
 * @summary Enforces type verification
 * @description Validators to validate a decorated property must use key {@link ValidationKeys#TYPE}
 *
 * @param {string[] | string} types accepted types
 * @param {string} [message] the error message. Defaults to {@link DEFAULT_ERROR_MESSAGES#TYPE}
 *
 * @function type
 * @category Property Decorators
 */
export function type(
  types: (string | (() => string))[] | string | (() => string),
  message: string = DEFAULT_ERROR_MESSAGES.TYPE
) {
  const key = Validation.key(ValidationKeys.TYPE);
  const meta: TypeMetadata = {
    customTypes: types,
    message: message,
    description: "defines the accepted types for the attribute",
    async: false,
  };
  return Decoration.for(key)
    .define({
      decorator: validationMetadata<TypeMetadata>,
      args: [type, key, meta],
    })
    .apply();
}

export interface DateMetadata extends DateValidatorOptions {
  types: string[];
}

/**
 * @summary Date Handler Decorator
 * @description Validators to validate a decorated property must use key {@link ValidationKeys#DATE}
 *
 * Will enforce serialization according to the selected format
 *
 * @param {string} format accepted format according to {@link formatDate}
 * @param {string} [message] the error message. Defaults to {@link DEFAULT_ERROR_MESSAGES#DATE}
 *
 * @function date
 *
 * @category Property Decorators
 */
export function date(
  format: string = "dd/MM/yyyy",
  message: string = DEFAULT_ERROR_MESSAGES.DATE
) {
  const key = Validation.key(ValidationKeys.DATE);
  const meta: DateMetadata = {
    [ValidationKeys.FORMAT]: format,
    message: message,
    types: [Date.name],
    description: `defines the attribute as a date with the format ${format}`,
    async: false,
  };
  function dateDec(target: Record<string, any>, propertyKey?: any): any {
    const values = new WeakMap();
    Object.defineProperty(target, propertyKey, {
      configurable: false,
      set(this: any, newValue: string | Date) {
        const descriptor = Object.getOwnPropertyDescriptor(this, propertyKey);
        if (!descriptor || descriptor.configurable)
          Object.defineProperty(this, propertyKey, {
            enumerable: true,
            configurable: false,
            get: () => values.get(this),
            set: (newValue: string | Date | number) => {
              let val: Date | undefined;
              try {
                val = parseDate(format, newValue);
                values.set(this, val);
              } catch (e: any) {
                console.error(sf("Failed to parse date: {0}", e.message || e));
              }
            },
          });
        this[propertyKey] = newValue;
      },
      get() {
        console.log("here");
      },
    });
    return validationMetadata(date, key, meta)(target, propertyKey);
  }
  return Decoration.for(key).define(dateDec).apply();
}

/**
 * @summary Password Handler Decorator
 * @description Validators to validate a decorated property must use key {@link ValidationKeys#PASSWORD}
 *
 * @param {RegExp} [pattern] defaults to {@link DEFAULT_PATTERNS#CHAR8_ONE_OF_EACH}
 * @param {string} [message] the error message. Defaults to {@link DEFAULT_ERROR_MESSAGES#PASSWORD}
 *
 * @function password
 *
 * @category Property Decorators
 */
export function password(
  pattern: RegExp = DEFAULT_PATTERNS.PASSWORD.CHAR8_ONE_OF_EACH,
  message: string = DEFAULT_ERROR_MESSAGES.PASSWORD
) {
  const key = Validation.key(ValidationKeys.PASSWORD);
  const meta: PatternValidatorOptions = {
    [ValidationKeys.PATTERN]: pattern.toString(),
    message: message,
    types: [String.name],
    description: `attribute as a password`,
    async: false,
  };
  return Decoration.for(key)
    .define({
      decorator: validationMetadata,
      args: [password, key, meta],
    })
    .apply();
}

export interface ListMetadata extends ListValidatorOptions {
  type: "Array" | "Set";
}

/**
 * @summary List Decorator
 * @description Also sets the {@link type} to the provided collection
 *
 * @param {ModelConstructor} clazz
 * @param {string} [collection] The collection being used. defaults to Array
 * @param {string} [message] defaults to {@link DEFAULT_ERROR_MESSAGES#LIST}
 *
 * @function list
 *
 * @category Property Decorators
 */
export function list(
  clazz: Constructor<any> | (() => Constructor<any>),
  collection: "Array" | "Set" = "Array",
  message: string = DEFAULT_ERROR_MESSAGES.LIST
) {
  const key = Validation.key(ValidationKeys.LIST);
  const meta: ListMetadata = {
    clazz: Array.isArray(clazz)
      ? clazz.map((c) => (c.name ? c.name : c))
      : [clazz.name ? clazz.name : clazz],
    type: collection,
    message: message,
    async: false,
    description: `defines the attribute as a ${collection} of ${(clazz as ModelConstructor<any>).name}`,
  };
  return Decoration.for(key)
    .define({
      decorator: validationMetadata,
      args: [list, key, meta],
    })
    .apply();
}

/**
 * @summary Set Decorator
 * @description Wrapper for {@link list} with the 'Set' Collection
 *
 * @param {ModelConstructor} clazz
 * @param {string} [message] defaults to {@link DEFAULT_ERROR_MESSAGES#LIST}
 *
 * @function set
 *
 * @category Property Decorators
 */
export function set(
  clazz: ModelConstructor<any>,
  message: string = DEFAULT_ERROR_MESSAGES.LIST
) {
  return list(clazz, "Set", message);
}

/**
 * @summary Declares that the decorated property must be equal to another specified property.
 * @description Applies the {@link ValidationKeys.EQUALS} validator to ensure the decorated value matches the value of the given property.
 *
 * @param {string} propertyToCompare - The name of the property to compare equality against.
 * @param {string} [message=DEFAULT_ERROR_MESSAGES.EQUALS] - Custom error message to return if validation fails.
 *
 * @returns {PropertyDecorator} A property decorator used to register the equality validation metadata.
 *
 * @function eq
 * @category Property Decorators
 */
export function eq(
  propertyToCompare: string,
  message: string = DEFAULT_ERROR_MESSAGES.EQUALS
) {
  const options: EqualsValidatorOptions = {
    message: message,
    [ValidationKeys.EQUALS]: propertyToCompare,
    description: `defines attribute as equal to ${propertyToCompare}`,
  };

  return validationMetadata<ValidationMetadata>(
    eq,
    Validation.key(ValidationKeys.EQUALS),
    { ...options, async: false } as ValidationMetadata
  );
}

/**
 * @summary Declares that the decorated property must be different from another specified property.
 * @description Applies the {@link ValidationKeys.DIFF} validator to ensure the decorated value is different from the value of the given property.
 *
 * @param {string} propertyToCompare - The name of the property to compare difference against.
 * @param {string} [message=DEFAULT_ERROR_MESSAGES.DIFF] - Custom error message to return if validation fails.
 *
 * @returns {PropertyDecorator} A property decorator used to register the difference validation metadata.
 *
 * @function diff
 * @category Property Decorators
 */
export function diff(
  propertyToCompare: string,
  message: string = DEFAULT_ERROR_MESSAGES.DIFF
) {
  const options: DiffValidatorOptions = {
    message: message,
    [ValidationKeys.DIFF]: propertyToCompare,
    description: `defines attribute as different to ${propertyToCompare}`,
  };

  return validationMetadata<ValidationMetadata>(
    diff,
    Validation.key(ValidationKeys.DIFF),
    {
      ...options,
      async: false,
    } as ValidationMetadata
  );
}

/**
 * @summary Declares that the decorated property must be less than another specified property.
 * @description Applies the {@link ValidationKeys.LESS_THAN} validator to ensure the decorated value is less than the value of the given property.
 *
 * @param {string} propertyToCompare - The name of the property to compare against.
 * @param {string} [message=DEFAULT_ERROR_MESSAGES.LESS_THAN] - Custom error message to return if validation fails.
 *
 * @returns {PropertyDecorator} A property decorator used to register the less than validation metadata.
 *
 * @function lt
 * @category Property Decorators
 */
export function lt(
  propertyToCompare: string,
  message: string = DEFAULT_ERROR_MESSAGES.LESS_THAN
) {
  const options: LessThanValidatorOptions = {
    message: message,
    [ValidationKeys.LESS_THAN]: propertyToCompare,
    description: `defines attribute as less than to ${propertyToCompare}`,
  };

  return validationMetadata<ValidationMetadata>(
    lt,
    Validation.key(ValidationKeys.LESS_THAN),
    { ...options, async: false } as ValidationMetadata
  );
}

/**
 * @summary Declares that the decorated property must be equal or less than another specified property.
 * @description Applies the {@link ValidationKeys.LESS_THAN_OR_EQUAL} validator to ensure the decorated value is equal or less than the value of the given property.
 *
 * @param {string} propertyToCompare - The name of the property to compare against.
 * @param {string} [message=DEFAULT_ERROR_MESSAGES.LESS_THAN_OR_EQUAL] - Custom error message to return if validation fails.
 *
 * @returns {PropertyDecorator} A property decorator used to register the less than or equal validation metadata.
 *
 * @function lte
 * @category Property Decorators
 */
export function lte(
  propertyToCompare: string,
  message: string = DEFAULT_ERROR_MESSAGES.LESS_THAN_OR_EQUAL
) {
  const options: LessThanOrEqualValidatorOptions = {
    message: message,
    [ValidationKeys.LESS_THAN_OR_EQUAL]: propertyToCompare,
    description: `defines attribute as less or equal to ${propertyToCompare}`,
  };

  return validationMetadata<ValidationMetadata>(
    lte,
    Validation.key(ValidationKeys.LESS_THAN_OR_EQUAL),
    { ...options, async: false } as ValidationMetadata
  );
}

/**
 * @summary Declares that the decorated property must be greater than another specified property.
 * @description Applies the {@link ValidationKeys.GREATER_THAN} validator to ensure the decorated value is greater than the value of the given property.
 *
 * @param {string} propertyToCompare - The name of the property to compare against.
 * @param {string} [message=DEFAULT_ERROR_MESSAGES.GREATER_THAN] - Custom error message to return if validation fails.
 *
 * @returns {PropertyDecorator} A property decorator used to register the greater than validation metadata.
 *
 * @function gt
 * @category Property Decorators
 */
export function gt(
  propertyToCompare: string,
  message: string = DEFAULT_ERROR_MESSAGES.GREATER_THAN
) {
  const options: GreaterThanValidatorOptions = {
    message: message,
    [ValidationKeys.GREATER_THAN]: propertyToCompare,
    description: `defines attribute as greater than ${propertyToCompare}`,
  };

  return validationMetadata<ValidationMetadata>(
    gt,
    Validation.key(ValidationKeys.GREATER_THAN),
    { ...options, async: false } as ValidationMetadata
  );
}

/**
 * @summary Declares that the decorated property must be equal or greater than another specified property.
 * @description Applies the {@link ValidationKeys.GREATER_THAN_OR_EQUAL} validator to ensure the decorated value is equal or greater than the value of the given property.
 *
 * @param {string} propertyToCompare - The name of the property to compare against.
 * @param {string} [message=DEFAULT_ERROR_MESSAGES.GREATER_THAN_OR_EQUAL] - Custom error message to return if validation fails.
 *
 * @returns {PropertyDecorator} A property decorator used to register the greater than or equal validation metadata.
 *
 * @function gte
 * @category Property Decorators
 */
export function gte(
  propertyToCompare: string,
  message: string = DEFAULT_ERROR_MESSAGES.GREATER_THAN_OR_EQUAL
) {
  const options: GreaterThanOrEqualValidatorOptions = {
    message: message,
    [ValidationKeys.GREATER_THAN_OR_EQUAL]: propertyToCompare,
    description: `defines attribute as greater or equal to ${propertyToCompare}`,
  };

  return validationMetadata<ValidationMetadata>(
    gte,
    Validation.key(ValidationKeys.GREATER_THAN_OR_EQUAL),
    { ...options, async: false } as ValidationMetadata
  );
}<|MERGE_RESOLUTION|>--- conflicted
+++ resolved
@@ -219,20 +219,12 @@
     description: `defines the min length of the attribute as ${value} (applies to strings or lists)`,
     async: false,
   };
-<<<<<<< HEAD
   return Decoration.for(key)
     .define({
       decorator: validationMetadata<MinLengthValidatorOptions>,
       args: [minlength, key, meta],
     })
     .apply();
-=======
-  return validationMetadata(minlength, key, meta);
-  //
-  // Decoration.for(key)
-  //   .define(validationMetadata<MinLengthValidatorOptions>(minlength, key, meta))
-  //   .apply();
->>>>>>> abe453a9
 }
 
 /**
