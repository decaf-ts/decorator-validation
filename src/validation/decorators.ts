--- conflicted
+++ resolved
@@ -407,49 +407,12 @@
   format: string = "dd/MM/yyyy",
   message: string = DEFAULT_ERROR_MESSAGES.DATE
 ) {
-<<<<<<< HEAD
   const key = ValidationKeys.DATE;
-  const meta: DateMetadata = {
-    [ValidationKeys.FORMAT]: format,
-    message: message,
-    description: `defines the attribute as a date with the format ${format}`,
-    async: false,
-  };
-  function dateDec(target: Record<string, any>, propertyKey?: any): any {
-    const values = new WeakMap();
-    Object.defineProperty(target, propertyKey, {
-      configurable: false,
-      set(this: any, newValue: string | Date) {
-        const descriptor = Object.getOwnPropertyDescriptor(this, propertyKey);
-        if (!descriptor || descriptor.configurable)
-          Object.defineProperty(this, propertyKey, {
-            enumerable: true,
-            configurable: false,
-            get: () => values.get(this),
-            set: (newValue: string | Date | number) => {
-              let val: Date | undefined;
-              try {
-                val = parseDate(format, newValue);
-                values.set(this, val);
-              } catch (e: any) {
-                console.error(sf("Failed to parse date: {0}", e.message || e));
-              }
-            },
-          });
-        this[propertyKey] = newValue;
-      },
-      get() {
-        return values.get(this);
-      },
-    });
-    return innerValidationDecorator(date, key, meta)(target, propertyKey);
-=======
-  const key = Validation.key(ValidationKeys.DATE);
-  function dateDec(format: string, message: string) {
+
+  function innerDateDec(format: string, message: string) {
     const meta: DateMetadata = {
       [ValidationKeys.FORMAT]: format,
       message: message,
-      types: [Date.name],
       description: `defines the attribute as a date with the format ${format}`,
       async: false,
     };
@@ -485,13 +448,13 @@
           return values.get(this);
         },
       });
-      return validationMetadata(date, key, meta)(target, propertyKey);
+      return innerValidationDecorator(date, key, meta)(target, propertyKey);
     };
->>>>>>> b43e700b
   }
-  return Decoration.for(key)
-    .define({
-      decorator: dateDec,
+
+  return Decoration.for(key)
+    .define({
+      decorator: innerDateDec,
       args: [format, message],
     })
     .apply();
