import "reflect-metadata";
import {
  DateValidatorOptions,
  DiffValidatorOptions,
  EqualsValidatorOptions,
  GreaterThanOrEqualValidatorOptions,
  GreaterThanValidatorOptions,
  LessThanOrEqualValidatorOptions,
  LessThanValidatorOptions,
<<<<<<< HEAD
  UniqueValidatorOptions,
=======
  ListValidatorOptions,
  MaxLengthValidatorOptions,
  MaxValidatorOptions,
  MinLengthValidatorOptions,
  MinValidatorOptions,
  PatternValidatorOptions,
  StepValidatorOptions,
>>>>>>> 3d67ec8d
  ValidationMetadata,
  ValidatorOptions,
} from "./types";
import {
  DEFAULT_ERROR_MESSAGES,
  DEFAULT_PATTERNS,
  ValidationKeys,
} from "./Validators/constants";
import { sf } from "../utils/strings";
import { Constructor, ModelConstructor } from "../model/types";
import { parseDate } from "../utils/dates";
import { propMetadata } from "../utils/decorators";
import { Validation } from "./Validation";
import { Decoration } from "../utils/Decoration";
import { apply } from "@decaf-ts/reflection";

/**
 * @description Combined property decorator factory for metadata and attribute marking
 * @summary Creates a decorator that both marks a property as a model attribute and assigns metadata to it
 *
 * @template V
 * @param {PropertyDecorator} decorator - The metadata key
 * @param {string} key - The metadata key
 * @param {V} value - The metadata value to associate with the property
 * @return {Function} - Combined decorator function
 * @function validationMetadata
 * @category Property Decorators
 */
export function validationMetadata<V>(decorator: any, key: string, value: V) {
  Validation.registerDecorator(key, decorator);
  return apply(propMetadata<V>(key, value));
}

/**
 * @description Property decorator that marks a field as required
 * @summary Marks the property as required, causing validation to fail if the property is undefined, null, or empty.
 * Validators to validate a decorated property must use key {@link ValidationKeys#REQUIRED}.
 * This decorator is commonly used as the first validation step for important fields.
 *
 * @param {string} [message] - The error message to display when validation fails. Defaults to {@link DEFAULT_ERROR_MESSAGES#REQUIRED}
 * @return {PropertyDecorator} A decorator function that can be applied to class properties
 *
 * @function required
 * @category Property Decorators
 *
 * @example
 * ```typescript
 * class User {
 *   @required()
 *   username: string;
 *
 *   @required("Email address is mandatory")
 *   email: string;
 * }
 * ```
 */
export function required(message: string = DEFAULT_ERROR_MESSAGES.REQUIRED) {
  const key = Validation.key(ValidationKeys.REQUIRED);
  const meta: ValidatorOptions = {
    message: message,
    description: `defines the attribute as required`,
  };
  return Decoration.for(key)
<<<<<<< HEAD
    .define(
      propMetadata<ValidationMetadata>(key, {
        message: message,
        async: false,
      })
    )
=======
    .define(validationMetadata<ValidatorOptions>(required, key, meta))
>>>>>>> 3d67ec8d
    .apply();
}

/**
 * @description Property decorator that enforces a minimum value constraint
 * @summary Defines a minimum value for the property, causing validation to fail if the property value is less than the specified minimum.
 * Validators to validate a decorated property must use key {@link ValidationKeys#MIN}.
 * This decorator works with numeric values and dates.
 *
 * @param {number | Date | string} value - The minimum value allowed. For dates, can be a Date object or a string that can be converted to a date
 * @param {string} [message] - The error message to display when validation fails. Defaults to {@link DEFAULT_ERROR_MESSAGES#MIN}
 * @return {PropertyDecorator} A decorator function that can be applied to class properties
 *
 * @function min
 * @category Property Decorators
 *
 * @example
 * ```typescript
 * class Product {
 *   @min(0)
 *   price: number;
 *
 *   @min(new Date(2023, 0, 1), "Date must be after January 1, 2023")
 *   releaseDate: Date;
 * }
 * ```
 */
export function min(
  value: number | Date | string,
  message: string = DEFAULT_ERROR_MESSAGES.MIN
) {
  const key = Validation.key(ValidationKeys.MIN);
  const meta: MinValidatorOptions = {
    [ValidationKeys.MIN]: value,
    message: message,
    types: [Number.name, Date.name],
    description: `defines the max value of the attribute as ${value} (applies to numbers or Dates)`,
  };
  return Decoration.for(key)
<<<<<<< HEAD
    .define(
      propMetadata<ValidationMetadata>(key, {
        [ValidationKeys.MIN]: value,
        message: message,
        types: [Number.name, Date.name],
        async: false,
      })
    )
=======
    .define(validationMetadata<MinValidatorOptions>(min, key, meta))
>>>>>>> 3d67ec8d
    .apply();
}

/**
 * @summary Defines a maximum value for the property
 * @description Validators to validate a decorated property must use key {@link ValidationKeys#MAX}
 *
 * @param {number | Date} value
 * @param {string} [message] the error message. Defaults to {@link DEFAULT_ERROR_MESSAGES#MAX}
 *
 * @function max
 * @category Property Decorators
 */
export function max(
  value: number | Date | string,
  message: string = DEFAULT_ERROR_MESSAGES.MAX
) {
  const key = Validation.key(ValidationKeys.MAX);
  const meta: MaxValidatorOptions = {
    [ValidationKeys.MAX]: value,
    message: message,
    types: [Number.name, Date.name],
    description: `defines the max value of the attribute as ${value} (applies to numbers or Dates)`,
  };
  return Decoration.for(key)
<<<<<<< HEAD
    .define(
      propMetadata<ValidationMetadata>(key, {
        [ValidationKeys.MAX]: value,
        message: message,
        types: [Number.name, Date.name],
        async: false,
      })
    )
=======
    .define(validationMetadata<MaxValidatorOptions>(max, key, meta))
>>>>>>> 3d67ec8d
    .apply();
}

/**
 * @summary Defines a step value for the property
 * @description Validators to validate a decorated property must use key {@link ValidationKeys#STEP}
 *
 * @param {number} value
 * @param {string} [message] the error message. Defaults to {@link DEFAULT_ERROR_MESSAGES#STEP}
 *
 * @function step
 * @category Property Decorators
 */
export function step(
  value: number,
  message: string = DEFAULT_ERROR_MESSAGES.STEP
) {
  const key = Validation.key(ValidationKeys.STEP);
  const meta: StepValidatorOptions = {
    [ValidationKeys.STEP]: value,
    message: message,
    types: [Number.name],
    description: `defines the step of the attribute as ${value}`,
  };
  return Decoration.for(key)
<<<<<<< HEAD
    .define(
      propMetadata<ValidationMetadata>(key, {
        [ValidationKeys.STEP]: value,
        message: message,
        types: [Number.name],
        async: false,
      })
    )
=======
    .define(validationMetadata<StepValidatorOptions>(step, key, meta))
>>>>>>> 3d67ec8d
    .apply();
}

/**
 * @summary Defines a minimum length for the property
 * @description Validators to validate a decorated property must use key {@link ValidationKeys#MIN_LENGTH}
 *
 * @param {string} value
 * @param {string} [message] the error message. Defaults to {@link DEFAULT_ERROR_MESSAGES#MIN_LENGTH}
 *
 * @function minlength
 * @category Property Decorators
 */
export function minlength(
  value: number,
  message: string = DEFAULT_ERROR_MESSAGES.MIN_LENGTH
) {
  const key = Validation.key(ValidationKeys.MIN_LENGTH);
  const meta: MinLengthValidatorOptions = {
    [ValidationKeys.MIN_LENGTH]: value,
    message: message,
    types: [String.name, Array.name, Set.name],
    description: `defines the min length of the attribute as ${value} (applies to strings or lists)`,
  };
  return Decoration.for(key)
<<<<<<< HEAD
    .define(
      propMetadata<ValidationMetadata>(key, {
        [ValidationKeys.MIN_LENGTH]: value,
        message: message,
        types: [String.name, Array.name, Set.name],
        async: false,
      })
    )
=======
    .define(validationMetadata<MinLengthValidatorOptions>(minlength, key, meta))
>>>>>>> 3d67ec8d
    .apply();
}

/**
 * @summary Defines a maximum length for the property
 * @description Validators to validate a decorated property must use key {@link ValidationKeys#MAX_LENGTH}
 *
 * @param {string} value
 * @param {string} [message] the error message. Defaults to {@link DEFAULT_ERROR_MESSAGES#MAX_LENGTH}
 *
 * @function maxlength
 * @category Property Decorators
 */
export function maxlength(
  value: number,
  message: string = DEFAULT_ERROR_MESSAGES.MAX_LENGTH
) {
  const key = Validation.key(ValidationKeys.MAX_LENGTH);
  const meta: MaxLengthValidatorOptions = {
    [ValidationKeys.MAX_LENGTH]: value,
    message: message,
    types: [String.name, Array.name, Set.name],
    description: `defines the max length of the attribute as ${value} (applies to strings or lists)`,
  };
  return Decoration.for(key)
<<<<<<< HEAD
    .define(
      propMetadata<ValidationMetadata>(key, {
        [ValidationKeys.MAX_LENGTH]: value,
        message: message,
        types: [String.name, Array.name, Set.name],
        async: false,
      })
    )
=======
    .define(validationMetadata<MaxLengthValidatorOptions>(maxlength, key, meta))
>>>>>>> 3d67ec8d
    .apply();
}

/**
 * @summary Defines a RegExp pattern the property must respect
 * @description Validators to validate a decorated property must use key {@link ValidationKeys#PATTERN}
 *
 * @param {string} value
 * @param {string} [message] the error message. Defaults to {@link DEFAULT_ERROR_MESSAGES#PATTERN}
 *
 * @function pattern
 * @category Property Decorators
 */
export function pattern(
  value: RegExp | string,
  message: string = DEFAULT_ERROR_MESSAGES.PATTERN
) {
  const key = Validation.key(ValidationKeys.PATTERN);
  const meta: PatternValidatorOptions = {
    [ValidationKeys.PATTERN]:
      typeof value === "string" ? value : value.toString(),
    message: message,
    types: [String.name],
    description: `assigns the ${value === "string" ? value : value.toString()} pattern to the attribute`,
  };
  return Decoration.for(key)
<<<<<<< HEAD
    .define(
      propMetadata<ValidationMetadata>(key, {
        [ValidationKeys.PATTERN]:
          typeof value === "string" ? value : value.toString(),
        message: message,
        types: [String.name],
        async: false,
      })
    )
=======
    .define(validationMetadata<PatternValidatorOptions>(pattern, key, meta))
>>>>>>> 3d67ec8d
    .apply();
}

/**
 * @summary Defines the property as an email
 * @description Validators to validate a decorated property must use key {@link ValidationKeys#EMAIL}
 *
 * @param {string} [message] the error message. Defaults to {@link DEFAULT_ERROR_MESSAGES#EMAIL}
 *
 * @function email
 * @category Property Decorators
 */
export function email(message: string = DEFAULT_ERROR_MESSAGES.EMAIL) {
  const key = Validation.key(ValidationKeys.EMAIL);
  const meta: PatternValidatorOptions = {
    [ValidationKeys.PATTERN]: DEFAULT_PATTERNS.EMAIL.toString(),
    message: message,
    types: [String.name],
    description: "marks the attribute as an email",
  };
  return Decoration.for(key)
<<<<<<< HEAD
    .define(
      propMetadata<ValidationMetadata>(key, {
        [ValidationKeys.PATTERN]: DEFAULT_PATTERNS.EMAIL,
        message: message,
        types: [String.name],
        async: false,
      })
    )
=======
    .define(validationMetadata<PatternValidatorOptions>(email, key, meta))
>>>>>>> 3d67ec8d
    .apply();
}

/**
 * @summary Defines the property as an URL
 * @description Validators to validate a decorated property must use key {@link ValidationKeys#URL}
 *
 * @param {string} [message] the error message. Defaults to {@link DEFAULT_ERROR_MESSAGES#URL}
 *
 * @function url
 * @category Property Decorators
 */
export function url(message: string = DEFAULT_ERROR_MESSAGES.URL) {
  const key = Validation.key(ValidationKeys.URL);
  const meta: PatternValidatorOptions = {
    [ValidationKeys.PATTERN]: DEFAULT_PATTERNS.URL.toString(),
    message: message,
    types: [String.name],
    description: "marks the attribute as an url",
  };
  return Decoration.for(key)
<<<<<<< HEAD
    .define(
      propMetadata<ValidationMetadata>(key, {
        [ValidationKeys.PATTERN]: DEFAULT_PATTERNS.URL,
        message: message,
        types: [String.name],
        async: false,
      })
    )
=======
    .define(validationMetadata<PatternValidatorOptions>(url, key, meta))
>>>>>>> 3d67ec8d
    .apply();
}

export interface TypeMetadata extends ValidatorOptions {
  customTypes: string[] | string;
}

/**
 * @summary Enforces type verification
 * @description Validators to validate a decorated property must use key {@link ValidationKeys#TYPE}
 *
 * @param {string[] | string} types accepted types
 * @param {string} [message] the error message. Defaults to {@link DEFAULT_ERROR_MESSAGES#TYPE}
 *
 * @function type
 * @category Property Decorators
 */
export function type(
  types: string[] | string,
  message: string = DEFAULT_ERROR_MESSAGES.TYPE
) {
  const key = Validation.key(ValidationKeys.TYPE);
  const meta: TypeMetadata = {
    customTypes: types,
    message: message,
    description: "defines the accepted types for the attribute",
  };
  return Decoration.for(key)
<<<<<<< HEAD
    .define(
      propMetadata<ValidationMetadata>(key, {
        customTypes: types,
        message: message,
        async: false,
      })
    )
=======
    .define(validationMetadata<TypeMetadata>(type, key, meta))
>>>>>>> 3d67ec8d
    .apply();
}

export interface DateMetadata extends DateValidatorOptions {
  types: string[];
}

/**
 * @summary Date Handler Decorator
 * @description Validators to validate a decorated property must use key {@link ValidationKeys#DATE}
 *
 * Will enforce serialization according to the selected format
 *
 * @param {string} format accepted format according to {@link formatDate}
 * @param {string} [message] the error message. Defaults to {@link DEFAULT_ERROR_MESSAGES#DATE}
 *
 * @function date
 *
 * @category Property Decorators
 */
export function date(
  format: string = "dd/MM/yyyy",
  message: string = DEFAULT_ERROR_MESSAGES.DATE
) {
  const key = Validation.key(ValidationKeys.DATE);
  const meta: DateMetadata = {
    [ValidationKeys.FORMAT]: format,
    message: message,
    types: [Date.name],
    description: `defines the attribute as a date with the format ${format}`,
  };
  const dateDec = (target: Record<string, any>, propertyKey?: any): any => {
<<<<<<< HEAD
    propMetadata<ValidationMetadata>(key, {
      [ValidationKeys.FORMAT]: format,
      message: message,
      types: [Date.name],
      async: false,
    })(target, propertyKey);
=======
    validationMetadata(date, key, meta)(target, propertyKey);
>>>>>>> 3d67ec8d

    const values = new WeakMap();

    Object.defineProperty(target, propertyKey, {
      configurable: false,
      set(this: any, newValue: string | Date) {
        const descriptor = Object.getOwnPropertyDescriptor(this, propertyKey);
        if (!descriptor || descriptor.configurable)
          Object.defineProperty(this, propertyKey, {
            enumerable: true,
            configurable: false,
            get: () => values.get(this),
            set: (newValue: string | Date | number) => {
              let val: Date | undefined;
              try {
                val = parseDate(format, newValue);
                values.set(this, val);
              } catch (e: any) {
                console.error(sf("Failed to parse date: {0}", e.message || e));
              }
            },
          });
        this[propertyKey] = newValue;
      },
      get() {
        console.log("here");
      },
    });
  };
  return Decoration.for(key).define(dateDec).apply();
}

/**
 * @summary Password Handler Decorator
 * @description Validators to validate a decorated property must use key {@link ValidationKeys#PASSWORD}
 *
 * @param {RegExp} [pattern] defaults to {@link DEFAULT_PATTERNS#CHAR8_ONE_OF_EACH}
 * @param {string} [message] the error message. Defaults to {@link DEFAULT_ERROR_MESSAGES#PASSWORD}
 *
 * @function password
 *
 * @category Property Decorators
 */
export function password(
  pattern: RegExp = DEFAULT_PATTERNS.PASSWORD.CHAR8_ONE_OF_EACH,
  message: string = DEFAULT_ERROR_MESSAGES.PASSWORD
) {
  const key = Validation.key(ValidationKeys.PASSWORD);
  const meta: PatternValidatorOptions = {
    [ValidationKeys.PATTERN]: pattern.toString(),
    message: message,
    types: [String.name],
    description: `attribute as a password`,
  };
  return Decoration.for(key)
<<<<<<< HEAD
    .define(
      propMetadata<ValidationMetadata>(key, {
        [ValidationKeys.PATTERN]: pattern,
        message: message,
        types: [String.name],
        async: false,
      })
    )
=======
    .define(validationMetadata(password, key, meta))
>>>>>>> 3d67ec8d
    .apply();
}

export interface ListMetadata extends ListValidatorOptions {
  type: "Array" | "Set";
}

/**
 * @summary List Decorator
 * @description Also sets the {@link type} to the provided collection
 *
 * @param {Constructor} clazz
 * @param {string} [collection] The collection being used. defaults to Array
 * @param {string} [message] defaults to {@link DEFAULT_ERROR_MESSAGES#LIST}
 *
 * @function list
 *
 * @category Property Decorators
 */
export function list(
  clazz: Constructor<any> | Constructor<any>[],
  collection: "Array" | "Set" = "Array",
  message: string = DEFAULT_ERROR_MESSAGES.LIST
) {
  const key = Validation.key(ValidationKeys.LIST);
  const meta: ListMetadata = {
    clazz: Array.isArray(clazz) ? clazz.map((c) => c.name) : [clazz.name],
    type: collection,
    message: message,
    description: `defines the attribute as a ${collection} of ${(clazz as ModelConstructor<any>).name}`,
  };
  return Decoration.for(key)
<<<<<<< HEAD
    .define(
      propMetadata<ValidationMetadata>(key, {
        clazz: Array.isArray(clazz) ? clazz.map((c) => c.name) : [clazz.name],
        type: collection,
        message: message,
        async: false,
      })
    )
=======
    .define(validationMetadata(list, key, meta))
>>>>>>> 3d67ec8d
    .apply();
}

/**
 * @summary Set Decorator
 * @description Wrapper for {@link list} with the 'Set' Collection
 *
 * @param {ModelConstructor} clazz
 * @param {string} [message] defaults to {@link DEFAULT_ERROR_MESSAGES#LIST}
 *
 * @function set
 *
 * @category Property Decorators
 */
export function set(
  clazz: ModelConstructor<any>,
  message: string = DEFAULT_ERROR_MESSAGES.LIST
) {
  return list(clazz, "Set", message);
}

/**
 * @summary Declares that the decorated property must be equal to another specified property.
 * @description Applies the {@link ValidationKeys.EQUALS} validator to ensure the decorated value matches the value of the given property.
 *
 * @param {string} propertyToCompare - The name of the property to compare equality against.
 * @param {string} [message=DEFAULT_ERROR_MESSAGES.EQUALS] - Custom error message to return if validation fails.
 *
 * @returns {PropertyDecorator} A property decorator used to register the equality validation metadata.
 *
 * @function eq
 * @category Property Decorators
 */
export function eq(
  propertyToCompare: string,
  message: string = DEFAULT_ERROR_MESSAGES.EQUALS
) {
  const options: EqualsValidatorOptions = {
    message: message,
    [ValidationKeys.EQUALS]: propertyToCompare,
    description: `defines attribute as equal to ${propertyToCompare}`,
  };

  return validationMetadata<ValidationMetadata>(
    eq,
    Validation.key(ValidationKeys.EQUALS),
    { ...options, async: false } as ValidationMetadata
  );
}

/**
 * @summary Declares that the decorated property must be different from another specified property.
 * @description Applies the {@link ValidationKeys.DIFF} validator to ensure the decorated value is different from the value of the given property.
 *
 * @param {string} propertyToCompare - The name of the property to compare difference against.
 * @param {string} [message=DEFAULT_ERROR_MESSAGES.DIFF] - Custom error message to return if validation fails.
 *
 * @returns {PropertyDecorator} A property decorator used to register the difference validation metadata.
 *
 * @function diff
 * @category Property Decorators
 */
export function diff(
  propertyToCompare: string,
  message: string = DEFAULT_ERROR_MESSAGES.DIFF
) {
  const options: DiffValidatorOptions = {
    message: message,
    [ValidationKeys.DIFF]: propertyToCompare,
    description: `defines attribute as different to ${propertyToCompare}`,
  };

<<<<<<< HEAD
  return propMetadata<ValidationMetadata>(Validation.key(ValidationKeys.DIFF), {
    ...options,
    async: false,
  } as ValidationMetadata);
=======
  return validationMetadata<ValidationMetadata>(
    diff,
    Validation.key(ValidationKeys.DIFF),
    options as ValidationMetadata
  );
>>>>>>> 3d67ec8d
}

/**
 * @summary Declares that the decorated property must be less than another specified property.
 * @description Applies the {@link ValidationKeys.LESS_THAN} validator to ensure the decorated value is less than the value of the given property.
 *
 * @param {string} propertyToCompare - The name of the property to compare against.
 * @param {string} [message=DEFAULT_ERROR_MESSAGES.LESS_THAN] - Custom error message to return if validation fails.
 *
 * @returns {PropertyDecorator} A property decorator used to register the less than validation metadata.
 *
 * @function lt
 * @category Property Decorators
 */
export function lt(
  propertyToCompare: string,
  message: string = DEFAULT_ERROR_MESSAGES.LESS_THAN
) {
  const options: LessThanValidatorOptions = {
    message: message,
    [ValidationKeys.LESS_THAN]: propertyToCompare,
    description: `defines attribute as less than to ${propertyToCompare}`,
  };

  return validationMetadata<ValidationMetadata>(
    lt,
    Validation.key(ValidationKeys.LESS_THAN),
    { ...options, async: false } as ValidationMetadata
  );
}

/**
 * @summary Declares that the decorated property must be equal or less than another specified property.
 * @description Applies the {@link ValidationKeys.LESS_THAN_OR_EQUAL} validator to ensure the decorated value is equal or less than the value of the given property.
 *
 * @param {string} propertyToCompare - The name of the property to compare against.
 * @param {string} [message=DEFAULT_ERROR_MESSAGES.LESS_THAN_OR_EQUAL] - Custom error message to return if validation fails.
 *
 * @returns {PropertyDecorator} A property decorator used to register the less than or equal validation metadata.
 *
 * @function lte
 * @category Property Decorators
 */
export function lte(
  propertyToCompare: string,
  message: string = DEFAULT_ERROR_MESSAGES.LESS_THAN_OR_EQUAL
) {
  const options: LessThanOrEqualValidatorOptions = {
    message: message,
    [ValidationKeys.LESS_THAN_OR_EQUAL]: propertyToCompare,
    description: `defines attribute as less or equal to ${propertyToCompare}`,
  };

  return validationMetadata<ValidationMetadata>(
    lte,
    Validation.key(ValidationKeys.LESS_THAN_OR_EQUAL),
    { ...options, async: false } as ValidationMetadata
  );
}

/**
 * @summary Declares that the decorated property must be greater than another specified property.
 * @description Applies the {@link ValidationKeys.GREATER_THAN} validator to ensure the decorated value is greater than the value of the given property.
 *
 * @param {string} propertyToCompare - The name of the property to compare against.
 * @param {string} [message=DEFAULT_ERROR_MESSAGES.GREATER_THAN] - Custom error message to return if validation fails.
 *
 * @returns {PropertyDecorator} A property decorator used to register the greater than validation metadata.
 *
 * @function gt
 * @category Property Decorators
 */
export function gt(
  propertyToCompare: string,
  message: string = DEFAULT_ERROR_MESSAGES.GREATER_THAN
) {
  const options: GreaterThanValidatorOptions = {
    message: message,
    [ValidationKeys.GREATER_THAN]: propertyToCompare,
    description: `defines attribute as greater than ${propertyToCompare}`,
  };

  return validationMetadata<ValidationMetadata>(
    gt,
    Validation.key(ValidationKeys.GREATER_THAN),
    { ...options, async: false } as ValidationMetadata
  );
}

/**
 * @summary Declares that the decorated property must be equal or greater than another specified property.
 * @description Applies the {@link ValidationKeys.GREATER_THAN_OR_EQUAL} validator to ensure the decorated value is equal or greater than the value of the given property.
 *
 * @param {string} propertyToCompare - The name of the property to compare against.
 * @param {string} [message=DEFAULT_ERROR_MESSAGES.GREATER_THAN_OR_EQUAL] - Custom error message to return if validation fails.
 *
 * @returns {PropertyDecorator} A property decorator used to register the greater than or equal validation metadata.
 *
 * @function gte
 * @category Property Decorators
 */
export function gte(
  propertyToCompare: string,
  message: string = DEFAULT_ERROR_MESSAGES.GREATER_THAN_OR_EQUAL
) {
  const options: GreaterThanOrEqualValidatorOptions = {
    message: message,
    [ValidationKeys.GREATER_THAN_OR_EQUAL]: propertyToCompare,
    description: `defines attribute as greater or equal to ${propertyToCompare}`,
  };

  return validationMetadata<ValidationMetadata>(
    gte,
    Validation.key(ValidationKeys.GREATER_THAN_OR_EQUAL),
    { ...options, async: false } as ValidationMetadata
  );
}

/**
 * @description Declares that the decorated property must have a unique value across the specified properties.
 * @summary Applies the {@link ValidationKeys.UNIQUE} validator to ensure that the combination of the given properties is unique.
 *
 * @param {string[]} properties - The list of property names that together must form a unique combination.
 * @param {string} [message=DEFAULT_ERROR_MESSAGES.UNIQUE] - Optional custom error message to be returned if validation fails.
 *
 * @return {PropertyDecorator} A property decorator used to register the uniqueness validation metadata.
 *
 * @function unique
 * @category Property Decorators
 */

export function unique(
  properties: string[],
  message: string = DEFAULT_ERROR_MESSAGES.UNIQUE
) {
  const options: UniqueValidatorOptions = {
    message: message,
    [ValidationKeys.UNIQUE]: properties,
  };

  return propMetadata<ValidationMetadata>(
    Validation.key(ValidationKeys.UNIQUE),
    { ...options, async: true } as ValidationMetadata
  );
}<|MERGE_RESOLUTION|>--- conflicted
+++ resolved
@@ -7,9 +7,6 @@
   GreaterThanValidatorOptions,
   LessThanOrEqualValidatorOptions,
   LessThanValidatorOptions,
-<<<<<<< HEAD
-  UniqueValidatorOptions,
-=======
   ListValidatorOptions,
   MaxLengthValidatorOptions,
   MaxValidatorOptions,
@@ -17,15 +14,11 @@
   MinValidatorOptions,
   PatternValidatorOptions,
   StepValidatorOptions,
->>>>>>> 3d67ec8d
+  UniqueValidatorOptions,
   ValidationMetadata,
   ValidatorOptions,
 } from "./types";
-import {
-  DEFAULT_ERROR_MESSAGES,
-  DEFAULT_PATTERNS,
-  ValidationKeys,
-} from "./Validators/constants";
+import { DEFAULT_ERROR_MESSAGES, DEFAULT_PATTERNS, ValidationKeys } from "./Validators/constants";
 import { sf } from "../utils/strings";
 import { Constructor, ModelConstructor } from "../model/types";
 import { parseDate } from "../utils/dates";
@@ -79,18 +72,10 @@
   const meta: ValidatorOptions = {
     message: message,
     description: `defines the attribute as required`,
-  };
-  return Decoration.for(key)
-<<<<<<< HEAD
-    .define(
-      propMetadata<ValidationMetadata>(key, {
-        message: message,
-        async: false,
-      })
-    )
-=======
+    async: false,
+  };
+  return Decoration.for(key)
     .define(validationMetadata<ValidatorOptions>(required, key, meta))
->>>>>>> 3d67ec8d
     .apply();
 }
 
@@ -128,20 +113,10 @@
     message: message,
     types: [Number.name, Date.name],
     description: `defines the max value of the attribute as ${value} (applies to numbers or Dates)`,
-  };
-  return Decoration.for(key)
-<<<<<<< HEAD
-    .define(
-      propMetadata<ValidationMetadata>(key, {
-        [ValidationKeys.MIN]: value,
-        message: message,
-        types: [Number.name, Date.name],
-        async: false,
-      })
-    )
-=======
+    async: false,
+  };
+  return Decoration.for(key)
     .define(validationMetadata<MinValidatorOptions>(min, key, meta))
->>>>>>> 3d67ec8d
     .apply();
 }
 
@@ -165,20 +140,10 @@
     message: message,
     types: [Number.name, Date.name],
     description: `defines the max value of the attribute as ${value} (applies to numbers or Dates)`,
-  };
-  return Decoration.for(key)
-<<<<<<< HEAD
-    .define(
-      propMetadata<ValidationMetadata>(key, {
-        [ValidationKeys.MAX]: value,
-        message: message,
-        types: [Number.name, Date.name],
-        async: false,
-      })
-    )
-=======
+    async: false,
+  };
+  return Decoration.for(key)
     .define(validationMetadata<MaxValidatorOptions>(max, key, meta))
->>>>>>> 3d67ec8d
     .apply();
 }
 
@@ -202,20 +167,10 @@
     message: message,
     types: [Number.name],
     description: `defines the step of the attribute as ${value}`,
-  };
-  return Decoration.for(key)
-<<<<<<< HEAD
-    .define(
-      propMetadata<ValidationMetadata>(key, {
-        [ValidationKeys.STEP]: value,
-        message: message,
-        types: [Number.name],
-        async: false,
-      })
-    )
-=======
+    async: false,
+  };
+  return Decoration.for(key)
     .define(validationMetadata<StepValidatorOptions>(step, key, meta))
->>>>>>> 3d67ec8d
     .apply();
 }
 
@@ -239,20 +194,10 @@
     message: message,
     types: [String.name, Array.name, Set.name],
     description: `defines the min length of the attribute as ${value} (applies to strings or lists)`,
-  };
-  return Decoration.for(key)
-<<<<<<< HEAD
-    .define(
-      propMetadata<ValidationMetadata>(key, {
-        [ValidationKeys.MIN_LENGTH]: value,
-        message: message,
-        types: [String.name, Array.name, Set.name],
-        async: false,
-      })
-    )
-=======
+    async: false,
+  };
+  return Decoration.for(key)
     .define(validationMetadata<MinLengthValidatorOptions>(minlength, key, meta))
->>>>>>> 3d67ec8d
     .apply();
 }
 
@@ -276,20 +221,10 @@
     message: message,
     types: [String.name, Array.name, Set.name],
     description: `defines the max length of the attribute as ${value} (applies to strings or lists)`,
-  };
-  return Decoration.for(key)
-<<<<<<< HEAD
-    .define(
-      propMetadata<ValidationMetadata>(key, {
-        [ValidationKeys.MAX_LENGTH]: value,
-        message: message,
-        types: [String.name, Array.name, Set.name],
-        async: false,
-      })
-    )
-=======
+    async: false,
+  };
+  return Decoration.for(key)
     .define(validationMetadata<MaxLengthValidatorOptions>(maxlength, key, meta))
->>>>>>> 3d67ec8d
     .apply();
 }
 
@@ -314,21 +249,10 @@
     message: message,
     types: [String.name],
     description: `assigns the ${value === "string" ? value : value.toString()} pattern to the attribute`,
-  };
-  return Decoration.for(key)
-<<<<<<< HEAD
-    .define(
-      propMetadata<ValidationMetadata>(key, {
-        [ValidationKeys.PATTERN]:
-          typeof value === "string" ? value : value.toString(),
-        message: message,
-        types: [String.name],
-        async: false,
-      })
-    )
-=======
+    async: false,
+  };
+  return Decoration.for(key)
     .define(validationMetadata<PatternValidatorOptions>(pattern, key, meta))
->>>>>>> 3d67ec8d
     .apply();
 }
 
@@ -348,20 +272,10 @@
     message: message,
     types: [String.name],
     description: "marks the attribute as an email",
-  };
-  return Decoration.for(key)
-<<<<<<< HEAD
-    .define(
-      propMetadata<ValidationMetadata>(key, {
-        [ValidationKeys.PATTERN]: DEFAULT_PATTERNS.EMAIL,
-        message: message,
-        types: [String.name],
-        async: false,
-      })
-    )
-=======
+    async: false,
+  };
+  return Decoration.for(key)
     .define(validationMetadata<PatternValidatorOptions>(email, key, meta))
->>>>>>> 3d67ec8d
     .apply();
 }
 
@@ -381,20 +295,10 @@
     message: message,
     types: [String.name],
     description: "marks the attribute as an url",
-  };
-  return Decoration.for(key)
-<<<<<<< HEAD
-    .define(
-      propMetadata<ValidationMetadata>(key, {
-        [ValidationKeys.PATTERN]: DEFAULT_PATTERNS.URL,
-        message: message,
-        types: [String.name],
-        async: false,
-      })
-    )
-=======
+    async: false,
+  };
+  return Decoration.for(key)
     .define(validationMetadata<PatternValidatorOptions>(url, key, meta))
->>>>>>> 3d67ec8d
     .apply();
 }
 
@@ -421,19 +325,10 @@
     customTypes: types,
     message: message,
     description: "defines the accepted types for the attribute",
-  };
-  return Decoration.for(key)
-<<<<<<< HEAD
-    .define(
-      propMetadata<ValidationMetadata>(key, {
-        customTypes: types,
-        message: message,
-        async: false,
-      })
-    )
-=======
+    async: false,
+  };
+  return Decoration.for(key)
     .define(validationMetadata<TypeMetadata>(type, key, meta))
->>>>>>> 3d67ec8d
     .apply();
 }
 
@@ -464,18 +359,10 @@
     message: message,
     types: [Date.name],
     description: `defines the attribute as a date with the format ${format}`,
+    async: false,
   };
   const dateDec = (target: Record<string, any>, propertyKey?: any): any => {
-<<<<<<< HEAD
-    propMetadata<ValidationMetadata>(key, {
-      [ValidationKeys.FORMAT]: format,
-      message: message,
-      types: [Date.name],
-      async: false,
-    })(target, propertyKey);
-=======
     validationMetadata(date, key, meta)(target, propertyKey);
->>>>>>> 3d67ec8d
 
     const values = new WeakMap();
 
@@ -529,20 +416,10 @@
     message: message,
     types: [String.name],
     description: `attribute as a password`,
-  };
-  return Decoration.for(key)
-<<<<<<< HEAD
-    .define(
-      propMetadata<ValidationMetadata>(key, {
-        [ValidationKeys.PATTERN]: pattern,
-        message: message,
-        types: [String.name],
-        async: false,
-      })
-    )
-=======
+    async: false,
+  };
+  return Decoration.for(key)
     .define(validationMetadata(password, key, meta))
->>>>>>> 3d67ec8d
     .apply();
 }
 
@@ -554,7 +431,7 @@
  * @summary List Decorator
  * @description Also sets the {@link type} to the provided collection
  *
- * @param {Constructor} clazz
+ * @param {ModelConstructor} clazz
  * @param {string} [collection] The collection being used. defaults to Array
  * @param {string} [message] defaults to {@link DEFAULT_ERROR_MESSAGES#LIST}
  *
@@ -572,21 +449,11 @@
     clazz: Array.isArray(clazz) ? clazz.map((c) => c.name) : [clazz.name],
     type: collection,
     message: message,
+    async: false,
     description: `defines the attribute as a ${collection} of ${(clazz as ModelConstructor<any>).name}`,
   };
   return Decoration.for(key)
-<<<<<<< HEAD
-    .define(
-      propMetadata<ValidationMetadata>(key, {
-        clazz: Array.isArray(clazz) ? clazz.map((c) => c.name) : [clazz.name],
-        type: collection,
-        message: message,
-        async: false,
-      })
-    )
-=======
     .define(validationMetadata(list, key, meta))
->>>>>>> 3d67ec8d
     .apply();
 }
 
@@ -659,18 +526,14 @@
     description: `defines attribute as different to ${propertyToCompare}`,
   };
 
-<<<<<<< HEAD
-  return propMetadata<ValidationMetadata>(Validation.key(ValidationKeys.DIFF), {
-    ...options,
-    async: false,
-  } as ValidationMetadata);
-=======
   return validationMetadata<ValidationMetadata>(
     diff,
     Validation.key(ValidationKeys.DIFF),
-    options as ValidationMetadata
+    {
+      ...options,
+      async: false,
+    } as ValidationMetadata
   );
->>>>>>> 3d67ec8d
 }
 
 /**
