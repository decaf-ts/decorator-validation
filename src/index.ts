--- conflicted
+++ resolved
@@ -5,12 +5,9 @@
  * It exposes utility functions, validation decorators, and model-related functionality for
  * implementing type-safe, declarative validation in TypeScript applications.
  */
-<<<<<<< HEAD
-export * from "./overrides";
-=======
 import { Metadata } from "@decaf-ts/decoration";
 
->>>>>>> b43e700b
+export * from "./overrides";
 export * from "./constants";
 export * from "./types";
 export * from "./utils";
