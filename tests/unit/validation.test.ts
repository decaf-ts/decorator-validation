--- conflicted
+++ resolved
@@ -1,8 +1,5 @@
-<<<<<<< HEAD
 import { model, Model, ModelErrorDefinition, prop, step } from "../../src";
 import type { ModelArg } from "../../src";
-=======
->>>>>>> e3cd5967
 import {
   email,
   max,
@@ -21,6 +18,7 @@
   type,
   url,
 } from "../../src";
+import { url } from "../../src";
 
 @model()
 class InnerTestModel extends Model {
