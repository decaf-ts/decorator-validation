--- conflicted
+++ resolved
@@ -2,10 +2,7 @@
     "plugins": [
         "plugins/markdown",
         "plugins/summarize",
-<<<<<<< HEAD
-=======
         "node_modules/jsdoc-mermaid",
->>>>>>> 03a6efe5
         "node_modules/better-docs/typescript",
         "node_modules/better-docs/category"
     ],
